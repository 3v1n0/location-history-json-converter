# Location History JSON Converter

This Python script takes the JSON file of your location history which you can get via
[Google Takeout](https://takeout.google.com/settings/takeout/custom/location_history)
and converts it into other formats.

### Requirements

*  [Install python](https://wiki.python.org/moin/BeginnersGuide/Download) (2.7+/3.2+) if you don't have it installed already.

*  Download the python script by either cloning this repository
   (`git clone https://github.com/Scarygami/location-history-json-converter`)
   or [downloading the script file](https://raw.githubusercontent.com/Scarygami/location-history-json-converter/master/location_history_json_converter.py).

*  Request your location history via [Google Takeout](https://takeout.google.com/settings/takeout/custom/location_history)
   and once the package is ready, download and unzip it.

   I find it easiest to place the `Location History.json` in the same folder where the script is located.

### Usage
```
python location_history_json_converter.py input output [-h] [-f {format, see below}]

input                Input File (Location History.json)
output               Output File (will be overwritten!)

optional arguments:
<<<<<<< HEAD
  -o, --output                                  Name of the output file (will be overwritten without prompt!)
                                                If left unspecified, the output file name will default to replacing the input file name's extension
  -h, --help                                    Show this help message and exit
  -f, --format {kml,json,csv,js,gpx,gpxtracks}  Format of the output
  -v, --variable                                Variable name for js export
  -s, --startdate STARTDATE                     The Start Date - format YYYY-MM-DD (0h00)
  -e, --enddate ENDDATE                         The End Date - format YYYY-MM-DD (0h00)
  -c, --chronological                           Sort items in chronological order
  -p --polygon                                   Enter a list of points (lat,lon) that create a polygon. If 2 points are given (bottomleft, top right) a rectangle is created
=======
  -h, --help                          Show this help message and exit
  -f, --format {format, see below}    Format of the output
  -v, --variable VARIABLE             Variable name for js export
  -s, --startdate STARTDATE           The Start Date - format YYYY-MM-DD (0h00)
  -e, --enddate ENDDATE               The End Date - format YYYY-MM-DD (0h00)
  -a, --accuracy ACCURACY             Maximum Accuracy (in meters), lower is better
  -c, --chronological                 Sort items in chronological order
      --separator SEPARATOR           Separator to be used for CSV formats, defaults to comma
  -i, --iterative                     Loads the JSON file iteratively, to be able to handle bigger files
>>>>>>> c93daadc

```

### Available formats

##### kml (default)
KML file with placemarks for each location in your Location History.
Each placemark will have a location, a timestamp, and accuracy/speed/altitude as available.
Data produced is valid KML 2.2.

##### csv
Comma-separated text file with a timestamp field and a location field, suitable for upload to Fusion Tables.

##### csvfull
Comma-separated text file with all location information, excluding activities

##### csvfullest
Comma-separated text file with all location information, including activities

##### json
Smaller JSON file with only the timestamp and the location.

##### js
JavaScript file which sets a variable in global namespace (default: window.locationJsonData)
to the full data object for easy access in local scripts.
Just include the js file before your actual script.
Only timestamp and location are included.

##### jsonfull, jsfull
These types essentially make a full copy of the entries in the original JSON File in json or js format.
With the option of filtering start and end date this can be used to create a smaller file in iterative mode,
that can then be handled without iterative mode (necessary for gpxtracks and the chronological option).

##### gpx
GPS Exchange Format including location, timestamp, and accuracy/speed/altitude as available.
Data produced is valid GPX 1.1.  Points are stored as individual, unrelated waypoints (like the other formats, except for gpxtracks).

##### gpxtracks
GPS Exchange Format including location, timestamp, and accuracy/speed/altitude as available.
Data produced is valid GPX 1.1.  Points are grouped together into tracks by time and location (specifically, two chronological points split a track if they differ by over 10 minutes or approximately 40 kilometers).<|MERGE_RESOLUTION|>--- conflicted
+++ resolved
@@ -25,64 +25,82 @@
 output               Output File (will be overwritten!)
 
 optional arguments:
-<<<<<<< HEAD
-  -o, --output                                  Name of the output file (will be overwritten without prompt!)
-                                                If left unspecified, the output file name will default to replacing the input file name's extension
-  -h, --help                                    Show this help message and exit
-  -f, --format {kml,json,csv,js,gpx,gpxtracks}  Format of the output
-  -v, --variable                                Variable name for js export
-  -s, --startdate STARTDATE                     The Start Date - format YYYY-MM-DD (0h00)
-  -e, --enddate ENDDATE                         The End Date - format YYYY-MM-DD (0h00)
-  -c, --chronological                           Sort items in chronological order
-  -p --polygon                                   Enter a list of points (lat,lon) that create a polygon. If 2 points are given (bottomleft, top right) a rectangle is created
-=======
-  -h, --help                          Show this help message and exit
-  -f, --format {format, see below}    Format of the output
-  -v, --variable VARIABLE             Variable name for js export
-  -s, --startdate STARTDATE           The Start Date - format YYYY-MM-DD (0h00)
-  -e, --enddate ENDDATE               The End Date - format YYYY-MM-DD (0h00)
-  -a, --accuracy ACCURACY             Maximum Accuracy (in meters), lower is better
-  -c, --chronological                 Sort items in chronological order
-      --separator SEPARATOR           Separator to be used for CSV formats, defaults to comma
-  -i, --iterative                     Loads the JSON file iteratively, to be able to handle bigger files
->>>>>>> c93daadc
+  -h, --help                             Show this help message and exit
+  -f, --format {format, see below}       Format of the output
+  -i, --iterative                        Loads the JSON file iteratively
+  -s, --startdate STARTDATE              The Start Date - format YYYY-MM-DD (0h00)
+  -e, --enddate ENDDATE                  The End Date - format YYYY-MM-DD (0h00)
+  -a, --accuracy ACCURACY                Maximum Accuracy (in meters), lower is better
+  -c, --chronological                    Sort items in chronological order
+  -v, --variable VARIABLE                Variable name for js export
+      --separator SEPARATOR              Separator to be used for CSV formats, defaults to comma
+  -p, --polygon [lat,lon [lat,lon ...]]  List of points (lat, lon) that create a polygon.
+                                         If two points are given a rectangle is created.
+```
 
-```
+### Special requirements for some options
+
+#### `-i, --iterative`
+
+The iterative parsing mode is achieved using the [ijson](https://pypi.org/project/ijson/).
+
+To be able to use this option you will have to install it with
+
+    pip install ijson
+
+#### `-p, --polygon`
+
+Using this option you can specify a list of coordinates to define a polygon,
+and only locations that are in this polygon will be added to the output file.
+
+This functionality is achieved using [Shapely](https://pypi.org/project/Shapely/).
+
+To be able to use this option you will have to install it with
+
+    pip install Shapely
+
+On Windows this command will most likely fail. Instead you can download a wheel
+that matches your OS and Python Version from https://www.lfd.uci.edu/~gohlke/pythonlibs/#shapely
+
+You can then install Shapely using this command:
+
+    python -m pip install Shapely-X-cpX-cpXm-winX.whl
+
 
 ### Available formats
 
-##### kml (default)
+#### kml (default)
 KML file with placemarks for each location in your Location History.
 Each placemark will have a location, a timestamp, and accuracy/speed/altitude as available.
 Data produced is valid KML 2.2.
 
-##### csv
+#### csv
 Comma-separated text file with a timestamp field and a location field, suitable for upload to Fusion Tables.
 
-##### csvfull
+#### csvfull
 Comma-separated text file with all location information, excluding activities
 
-##### csvfullest
+#### csvfullest
 Comma-separated text file with all location information, including activities
 
-##### json
+#### json
 Smaller JSON file with only the timestamp and the location.
 
-##### js
+#### js
 JavaScript file which sets a variable in global namespace (default: window.locationJsonData)
 to the full data object for easy access in local scripts.
 Just include the js file before your actual script.
 Only timestamp and location are included.
 
-##### jsonfull, jsfull
+#### jsonfull, jsfull
 These types essentially make a full copy of the entries in the original JSON File in json or js format.
 With the option of filtering start and end date this can be used to create a smaller file in iterative mode,
 that can then be handled without iterative mode (necessary for gpxtracks and the chronological option).
 
-##### gpx
+#### gpx
 GPS Exchange Format including location, timestamp, and accuracy/speed/altitude as available.
 Data produced is valid GPX 1.1.  Points are stored as individual, unrelated waypoints (like the other formats, except for gpxtracks).
 
-##### gpxtracks
+#### gpxtracks
 GPS Exchange Format including location, timestamp, and accuracy/speed/altitude as available.
 Data produced is valid GPX 1.1.  Points are grouped together into tracks by time and location (specifically, two chronological points split a track if they differ by over 10 minutes or approximately 40 kilometers).